# import libraries
import numpy, pylab
from pylab import *

# plot DOF convergence graph
pylab.yscale("log")
pylab.xscale("log")
pylab.title("Error convergence")
pylab.xlabel("Degrees of freedom")
pylab.ylabel("Error [%]")
axis('equal')
<<<<<<< HEAD
data = numpy.loadtxt("conv_dof_est.dat")
x = data[:, 0]
y = data[:, 1]
plot(x, y, 's-', label="error (est)")
data = numpy.loadtxt("conv_dof_exact.dat")
x = data[:, 0]
y = data[:, 1]
plot(x, y, 's-', label="error (exact)")
=======
data = numpy.loadtxt("conv_dof_exact.dat")
x = data[:, 0]
y = data[:, 1]
loglog(x, y, '-s', label="error (exact)")
data = numpy.loadtxt("conv_dof_est.dat")
x = data[:, 0]
y = data[:, 1]
loglog(x, y, '-s', label="error (est)")
>>>>>>> 9f4d7707
legend()

# initialize new window
pylab.figure()

# plot CPU convergence graph
pylab.yscale("log")
pylab.xscale("log")
pylab.title("Error convergence")
pylab.xlabel("CPU time (s)")
pylab.ylabel("Error [%]")
axis('equal')
<<<<<<< HEAD
data = numpy.loadtxt("conv_cpu_est.dat")
x = data[:, 0]
y = data[:, 1]
plot(x, y, 's-', label="error (est)")
data = numpy.loadtxt("conv_cpu_exact.dat")
x = data[:, 0]
y = data[:, 1]
plot(x, y, 's-', label="error (exact)")
=======
data = numpy.loadtxt("conv_cpu_exact.dat")
x = data[:, 0]
y = data[:, 1]
loglog(x, y, '-s', label="error (exact)")
data = numpy.loadtxt("conv_cpu_est.dat")
x = data[:, 0]
y = data[:, 1]
loglog(x, y, '-s', label="error (est)")
>>>>>>> 9f4d7707
legend()

# finalize
show()<|MERGE_RESOLUTION|>--- conflicted
+++ resolved
@@ -9,16 +9,6 @@
 pylab.xlabel("Degrees of freedom")
 pylab.ylabel("Error [%]")
 axis('equal')
-<<<<<<< HEAD
-data = numpy.loadtxt("conv_dof_est.dat")
-x = data[:, 0]
-y = data[:, 1]
-plot(x, y, 's-', label="error (est)")
-data = numpy.loadtxt("conv_dof_exact.dat")
-x = data[:, 0]
-y = data[:, 1]
-plot(x, y, 's-', label="error (exact)")
-=======
 data = numpy.loadtxt("conv_dof_exact.dat")
 x = data[:, 0]
 y = data[:, 1]
@@ -27,7 +17,6 @@
 x = data[:, 0]
 y = data[:, 1]
 loglog(x, y, '-s', label="error (est)")
->>>>>>> 9f4d7707
 legend()
 
 # initialize new window
@@ -40,16 +29,6 @@
 pylab.xlabel("CPU time (s)")
 pylab.ylabel("Error [%]")
 axis('equal')
-<<<<<<< HEAD
-data = numpy.loadtxt("conv_cpu_est.dat")
-x = data[:, 0]
-y = data[:, 1]
-plot(x, y, 's-', label="error (est)")
-data = numpy.loadtxt("conv_cpu_exact.dat")
-x = data[:, 0]
-y = data[:, 1]
-plot(x, y, 's-', label="error (exact)")
-=======
 data = numpy.loadtxt("conv_cpu_exact.dat")
 x = data[:, 0]
 y = data[:, 1]
@@ -58,7 +37,6 @@
 x = data[:, 0]
 y = data[:, 1]
 loglog(x, y, '-s', label="error (est)")
->>>>>>> 9f4d7707
 legend()
 
 # finalize
